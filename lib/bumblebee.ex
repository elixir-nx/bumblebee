--- conflicted
+++ resolved
@@ -144,8 +144,6 @@
     # ResNet
     "ResNetModel" => {Bumblebee.Vision.ResNet, :base},
     "ResNetForImageClassification" => {Bumblebee.Vision.ResNet, :for_image_classification},
-<<<<<<< HEAD
-=======
     # Albert
     "AlbertModel" => {Bumblebee.Text.Albert, :base},
     "AlbertForMaskedLM" => {Bumblebee.Text.Albert, :for_masked_language_modeling},
@@ -154,7 +152,6 @@
     "AlbertForQuestionAnswering" => {Bumblebee.Text.Albert, :for_question_answering},
     "AlbertForMultipleChoice" => {Bumblebee.Text.Albert, :for_multiple_choice},
     "AlbertForPreTraining" => {Bumblebee.Text.Albert, :for_pre_training},
->>>>>>> 000c5091
     # Bert
     "BertModel" => {Bumblebee.Text.Bert, :base},
     "BertForMaskedLM" => {Bumblebee.Text.Bert, :for_masked_language_modeling},
