--- conflicted
+++ resolved
@@ -57,13 +57,10 @@
     "BertForTokenClassification" => {Bumblebee.Text.Bert, :for_token_classification},
     "BertLMHeadModel" => {Bumblebee.Text.Bert, :for_causal_language_modeling},
     "BertModel" => {Bumblebee.Text.Bert, :base},
-<<<<<<< HEAD
     "BlenderbotForConditionalGeneration" =>
       {Bumblebee.Text.Blenderbot, :for_conditional_generation},
     "BlenderbotModel" => {Bumblebee.Text.Blenderbot, :base},
-=======
     "BlipForConditionalGeneration" => {Bumblebee.Multimodal.Blip, :for_conditional_generation},
->>>>>>> 48c26dbe
     # These models are just RoBERTa models, but the config will list them as CamemBERT
     "CamembertModel" => {Bumblebee.Text.Roberta, :base},
     "CamembertForMaskedLM" => {Bumblebee.Text.Roberta, :for_masked_language_modeling},
@@ -161,11 +158,8 @@
     "albert" => Bumblebee.Text.AlbertTokenizer,
     "bart" => Bumblebee.Text.BartTokenizer,
     "bert" => Bumblebee.Text.BertTokenizer,
-<<<<<<< HEAD
     "blenderbot" => Bumblebee.Text.BlenderbotTokenizer,
-=======
     "blip" => Bumblebee.Text.BertTokenizer,
->>>>>>> 48c26dbe
     "distilbert" => Bumblebee.Text.DistilbertTokenizer,
     "camembert" => Bumblebee.Text.CamembertTokenizer,
     "clip" => Bumblebee.Text.ClipTokenizer,
