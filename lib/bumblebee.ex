--- conflicted
+++ resolved
@@ -479,12 +479,9 @@
 
   @model_type_to_tokenizer %{
     "bert" => Bumblebee.Text.BertTokenizer,
-<<<<<<< HEAD
-    "roberta" => Bumblebee.Text.RoBERTaTokenizer
-=======
+    "roberta" => Bumblebee.Text.RoBERTaTokenizer,
     "albert" => Bumblebee.Text.AlbertTokenizer,
     "bart" => Bumblebee.Text.BartTokenizer
->>>>>>> 2cfdec75
   }
 
   defp infer_tokenizer_type(repository, opts) do
