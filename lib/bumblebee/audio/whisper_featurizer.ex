defmodule Bumblebee.Audio.WhisperFeaturizer do
  alias Bumblebee.Shared
  import Nx.Defn

  options = [
    feature_size: [
      default: 80,
      doc: "the feature dimension of the extracted features"
    ],
    sampling_frequency: [
      default: 16000,
      doc: "the sampling rate at which the audio files should be digitally expressed in Hertz"
    ],
    hop_length: [
      default: 160,
      doc:
        "the length of the overlapping windows for the STFT used to obtain Mel Frequency coefficients"
    ],
    chunk_length: [
      default: 30,
      doc: """
      the maximum number of chunks of `sampling_frequency` samples used to trim and pad longer or shorter
      audio sequences
      """
    ],
    n_fft: [
      default: 400,
      doc: "size of the fourier transform"
    ],
    padding_value: [
      default: 0.0,
      doc: "padding value used to pad audio"
    ]
  ]

  @moduledoc """
  Whisper featurizer for audio data.

  ## Configuration

  #{Shared.options_doc(options)}
  """

  defstruct Shared.option_defaults(options)

  @behaviour Bumblebee.Featurizer
  @behaviour Bumblebee.Configurable

  @impl true
  def config(featurizer, opts \\ []) do
    Shared.put_config_attrs(featurizer, opts)
  end

  @impl true
  def apply(featurizer, raw_samples, defn_options) do
    raw_samples =
      for sample <- List.wrap(raw_samples) do
        if Nx.rank(sample) != 2 do
          Nx.new_axis(sample, -1)
        else
          sample
        end
      end

    max_length = featurizer.chunk_length * featurizer.sampling_frequency

    padded_samples =
      for sample <- raw_samples do
        pad_size = max_length - elem(Nx.shape(sample), 0)
        Nx.pad(sample, featurizer.padding_value, [{0, pad_size, 0}, {0, 0, 0}])
      end

    transformed_samples =
      for sample <- padded_samples do
        sample
        |> Nx.transpose()
        |> Nx.to_batched(1)
        |> Enum.map(fn waveform ->
<<<<<<< HEAD
          extract_fbank_features(Nx.squeeze(waveform),
            fft_length: featurizer.n_fft,
            sampling_frequency: featurizer.sampling_frequency,
            mel_bins: featurizer.feature_size,
=======
          Nx.Defn.jit(&extract_fbank_features/2, defn_options).(Nx.squeeze(waveform),
            nfft: featurizer.n_fft,
            sampling_rate: featurizer.sampling_rate,
            nmels: featurizer.feature_size,
>>>>>>> 725992af
            hop_length: featurizer.hop_length
          )
        end)
        |> Nx.concatenate(axis: 0)
      end

    Nx.stack(transformed_samples)
  end

  defnp extract_fbank_features(waveform, opts \\ []) do
    opts = keyword!(opts, [:fft_length, :sampling_frequency, :mel_bins, :hop_length])

    window = NxSignal.Windows.hann(n: opts[:fft_length], is_periodic: true)

    {stft, _, _} =
      NxSignal.stft(waveform, window,
        sampling_frequency: opts[:sampling_frequency],
        fft_length: opts[:fft_length],
        overlap_length: opts[:fft_length] - opts[:hop_length],
        window_padding: :reflect
      )

    # magic numbers taken from the reference implementation. This yields max_mel ~ 3016
    f_sp = 200.0 / 3
    max_mel = f_sp * 45.245640471924965

    # stft and stft_to_mel output frames x frequencies and
    # we want frequencies x frames, so we need to transpose the result
    stft
    |> NxSignal.stft_to_mel(
      opts[:sampling_frequency],
      fft_length: opts[:fft_length],
      mel_bins: opts[:mel_bins],
      max_mel: max_mel,
      mel_frequency_spacing: f_sp
    )
    |> Nx.transpose()
  end

  defimpl Bumblebee.HuggingFace.Transformers.Config do
    def load(featurizer, data) do
      import Shared.Converters

      opts =
        convert!(data,
          feature_size: {"feature_size", number()},
          sampling_frequency: {"sampling_frequency", number()},
          hop_length: {"hop_length", number()},
          chunk_length: {"chunk_length", number()},
          n_fft: {"n_fft", number()},
          padding_value: {"padding_value", number()}
        )

      @for.config(featurizer, opts)
    end
  end
end<|MERGE_RESOLUTION|>--- conflicted
+++ resolved
@@ -76,17 +76,10 @@
         |> Nx.transpose()
         |> Nx.to_batched(1)
         |> Enum.map(fn waveform ->
-<<<<<<< HEAD
-          extract_fbank_features(Nx.squeeze(waveform),
+          Nx.Defn.jit(&extract_fbank_features/2, defn_options).(Nx.squeeze(waveform),
             fft_length: featurizer.n_fft,
             sampling_frequency: featurizer.sampling_frequency,
             mel_bins: featurizer.feature_size,
-=======
-          Nx.Defn.jit(&extract_fbank_features/2, defn_options).(Nx.squeeze(waveform),
-            nfft: featurizer.n_fft,
-            sampling_rate: featurizer.sampling_rate,
-            nmels: featurizer.feature_size,
->>>>>>> 725992af
             hop_length: featurizer.hop_length
           )
         end)
