defmodule Bumblebee.Audio.WhisperFeaturizer do
  alias Bumblebee.Shared
  import Nx.Defn

  options = [
    feature_size: [
      default: 80,
      doc: "the feature dimension of the extracted features"
    ],
    sampling_rate: [
      default: 16000,
      doc: "the sampling rate at which the audio files should be digitally expressed in Hertz"
    ],
    hop_length: [
      default: 160,
      doc:
        "the length of the overlapping windows for the STFT used to obtain Mel Frequency coefficients"
    ],
    chunk_length: [
      default: 30,
      doc: """
<<<<<<< HEAD
      the maximum number of chunks of `sampling_rate` samples used to trim and pad longer or shorter
=======
      the maximum number of chunks of `:sampling_rate` samples used to trim and pad longer or shorter
>>>>>>> 1c65f761
      audio sequences
      """
    ],
    fft_length: [
      default: 400,
      doc: "size of the fourier transform"
    ],
    padding_value: [
      default: 0.0,
      doc: "padding value used to pad audio"
    ]
  ]

  @moduledoc """
  Whisper featurizer for audio data.

  ## Configuration

  #{Shared.options_doc(options)}
  """

  defstruct Shared.option_defaults(options)

  @behaviour Bumblebee.Featurizer
  @behaviour Bumblebee.Configurable

  @impl true
  def config(featurizer, opts \\ []) do
    Shared.put_config_attrs(featurizer, opts)
  end

  @impl true
  def apply(featurizer, raw_samples, defn_options) do
    raw_samples =
      for sample <- List.wrap(raw_samples) do
        if Nx.rank(sample) != 2 do
          Nx.new_axis(sample, -1)
        else
          sample
        end
      end

    max_length = featurizer.chunk_length * featurizer.sampling_rate

    padded_samples =
      for sample <- raw_samples do
        pad_size = max_length - elem(Nx.shape(sample), 0)
        Nx.pad(sample, featurizer.padding_value, [{0, pad_size, 0}, {0, 0, 0}])
      end

    transformed_samples =
      for sample <- padded_samples do
        sample
        |> Nx.transpose()
        |> Nx.to_batched(1)
        |> Enum.map(fn waveform ->
          Nx.Defn.jit(&extract_fbank_features/2, defn_options).(Nx.squeeze(waveform),
<<<<<<< HEAD
            fft_length: featurizer.n_fft,
=======
            fft_length: featurizer.fft_length,
>>>>>>> 1c65f761
            sampling_rate: featurizer.sampling_rate,
            mel_bins: featurizer.feature_size,
            hop_length: featurizer.hop_length
          )
        end)
        |> Nx.concatenate(axis: 0)
      end

    Nx.stack(transformed_samples)
  end

  defnp extract_fbank_features(waveform, opts \\ []) do
    opts = keyword!(opts, [:fft_length, :sampling_rate, :mel_bins, :hop_length])

    window = NxSignal.Windows.hann(n: opts[:fft_length], is_periodic: true)

    {stft, _, _} =
      NxSignal.stft(waveform, window,
<<<<<<< HEAD
        sampling_rate: opts[:sampling_rate],
=======
        sampling_frequency: opts[:sampling_rate],
>>>>>>> 1c65f761
        fft_length: opts[:fft_length],
        overlap_length: opts[:fft_length] - opts[:hop_length],
        window_padding: :reflect
      )

    # magic numbers taken from the reference implementation. This yields max_mel ~ 3016
    f_sp = 200.0 / 3
    max_mel = f_sp * 45.245640471924965

    # stft and stft_to_mel output frames x frequencies and
    # we want frequencies x frames, so we need to transpose the result
    stft
    |> NxSignal.stft_to_mel(
      opts[:sampling_rate],
      fft_length: opts[:fft_length],
      mel_bins: opts[:mel_bins],
      max_mel: max_mel,
      mel_frequency_spacing: f_sp
    )
    |> Nx.transpose()
  end

  defimpl Bumblebee.HuggingFace.Transformers.Config do
    def load(featurizer, data) do
      import Shared.Converters

      opts =
        convert!(data,
          feature_size: {"feature_size", number()},
          sampling_rate: {"sampling_rate", number()},
          hop_length: {"hop_length", number()},
          chunk_length: {"chunk_length", number()},
          fft_length: {"n_fft", number()},
          padding_value: {"padding_value", number()}
        )

      @for.config(featurizer, opts)
    end
  end
end<|MERGE_RESOLUTION|>--- conflicted
+++ resolved
@@ -19,11 +19,7 @@
     chunk_length: [
       default: 30,
       doc: """
-<<<<<<< HEAD
-      the maximum number of chunks of `sampling_rate` samples used to trim and pad longer or shorter
-=======
       the maximum number of chunks of `:sampling_rate` samples used to trim and pad longer or shorter
->>>>>>> 1c65f761
       audio sequences
       """
     ],
@@ -81,11 +77,7 @@
         |> Nx.to_batched(1)
         |> Enum.map(fn waveform ->
           Nx.Defn.jit(&extract_fbank_features/2, defn_options).(Nx.squeeze(waveform),
-<<<<<<< HEAD
-            fft_length: featurizer.n_fft,
-=======
             fft_length: featurizer.fft_length,
->>>>>>> 1c65f761
             sampling_rate: featurizer.sampling_rate,
             mel_bins: featurizer.feature_size,
             hop_length: featurizer.hop_length
@@ -104,11 +96,7 @@
 
     {stft, _, _} =
       NxSignal.stft(waveform, window,
-<<<<<<< HEAD
         sampling_rate: opts[:sampling_rate],
-=======
-        sampling_frequency: opts[:sampling_rate],
->>>>>>> 1c65f761
         fft_length: opts[:fft_length],
         overlap_length: opts[:fft_length] - opts[:hop_length],
         window_padding: :reflect
