--- conflicted
+++ resolved
@@ -59,14 +59,10 @@
       :output_use_bias,
       :layer_norm,
       :block_type,
-<<<<<<< HEAD
-      :scale_attention_weights
-=======
       :attention_window_size,
       :scale_attention_weights,
       :query_norm,
       :key_norm
->>>>>>> b1b7cf16
     ]
 
     opts =
