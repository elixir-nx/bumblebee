defmodule Bumblebee.Utils.HTTP do
  @moduledoc false

  @type response :: %{status: status(), headers: headers(), body: binary()}
  @type status :: non_neg_integer()
  @type headers :: list(header())
  @type header :: {String.t(), String.t()}

  @doc """
  Retrieves the header value from response headers.
  """
  @spec get_header(response(), String.t()) :: String.t() | nil
  def get_header(response, key) do
    with {^key, value} <- List.keyfind(response.headers, key, 0), do: value
  end

  @doc """
  Downloads resource at the given URL to a file.

  ## Options

    * `:headers` - request headers

  """
  @spec download(String.t(), Path.t(), keyword()) :: :ok | {:error, String.t()}
  def download(url, path, opts \\ []) do
    path = IO.chardata_to_string(path)
    headers = build_headers(opts[:headers] || [])

    case File.open(path, [:write]) do
      {:ok, file} ->
        try do
          request = {url, headers}
          http_opts = [ssl: http_ssl_opts()]

          caller = self()

          receiver = fn reply_info ->
            request_id = elem(reply_info, 0)

            # Cancel the request if the caller terminates
            if Process.alive?(caller) do
              send(caller, {:http, reply_info})
            else
              :httpc.cancel_request(request_id, :bumblebee)
            end
          end

          opts = [stream: :self, sync: false, receiver: receiver]

          {:ok, request_id} = :httpc.request(:get, request, http_opts, opts, :bumblebee)
          download_loop(%{request_id: request_id, file: file, total_size: nil, size: nil})
        after
          File.close(file)
        end

      {:error, error} ->
        {:error, "failed to open file for download, reason: #{:file.format_error(error)}"}
    end
  end

  defp download_loop(state) do
    receive do
      {:http, reply_info} when elem(reply_info, 0) == state.request_id ->
        download_receive(state, reply_info)
    end
  end

  defp download_receive(_state, {_, {:error, error}}) do
    {:error, "download failed, reason: #{inspect(error)}"}
  end

  defp download_receive(state, {_, {{_, 200, _}, _headers, body}}) do
    safe_binwrite(state.file, body)
  end

  defp download_receive(_state, {_, {{_, status, _}, _headers, _body}}) do
    {:error, "download failed, got HTTP status: #{status}"}
  end

  defp download_receive(state, {_, :stream_start, headers}) do
    total_size = total_size(headers)
    download_loop(%{state | total_size: total_size, size: 0})
  end

  defp download_receive(state, {_, :stream, body_part}) do
    case safe_binwrite(state.file, body_part) do
      :ok ->
        part_size = byte_size(body_part)
        state = update_in(state.size, &(&1 + part_size))

        if Bumblebee.Utils.progress_bar_enabled?() &&
             state.total_size && part_size != state.total_size do
          ProgressBar.render(state.size, state.total_size, suffix: :bytes)
        end

        download_loop(state)

      {:error, error} ->
<<<<<<< HEAD
        :httpc.cancel_request(state.request_id)
        {:error, error}
=======
        :httpc.cancel_request(state.request_id, :bumblebee)
        {:error, "failed to write to file, reason: #{:file.format_error(error)}"}
>>>>>>> 957ee594
    end
  end

  defp download_receive(_state, {_, :stream_end, _headers}) do
    :ok
  end

  defp total_size(headers) do
    case List.keyfind(headers, ~c"content-length", 0) do
      {_, content_length} ->
        content_length |> List.to_string() |> String.to_integer()

      _ ->
        nil
    end
  end

  defp safe_binwrite(file, iodata) do
    try do
      IO.binwrite(file, iodata)
    catch
      :error, error ->
        {:error, "failed to write to file, reason: #{inspect(error)}"}
    end
  end

  @doc """
  Makes an HTTP request.

  ## Options

    * `:headers` - request headers

    * `:body` - request body given as `{content_type, body}`

    * `:timeout` - request timeout in milliseconds. Defaults to `10_000`

    * `:follow_redirects` - whether to automatically repeat the request
      to the redirect location. Defaults to `true`

  """
  @spec request(atom(), String.t(), keyword()) :: {:ok, response()} | {:error, String.t()}
  def request(method, url, opts \\ []) do
    headers = build_headers(opts[:headers] || [])
    follow_redirects = Keyword.get(opts, :follow_redirects, true)

    request =
      case opts[:body] do
        nil -> {url, headers}
        {content_type, body} -> {url, headers, to_charlist(content_type), body}
      end

    http_opts = [
      ssl: http_ssl_opts(),
      timeout: opts[:timeout] || 10_000,
      autoredirect: follow_redirects
    ]

    opts = [
      body_format: :binary
    ]

    case :httpc.request(method, request, http_opts, opts, :bumblebee) do
      {:ok, {{_, status, _}, headers, body}} ->
        {:ok, %{status: status, headers: parse_headers(headers), body: body}}

      {:error, error} ->
        {:error, "HTTP request failed, reason: #{inspect(error)}"}
    end
  end

  defp build_headers(entries) do
    headers =
      Enum.map(entries, fn {key, value} ->
        {to_charlist(key), to_charlist(value)}
      end)

    [{~c"user-agent", ~c"bumblebee"} | headers]
  end

  defp parse_headers(headers) do
    Enum.map(headers, fn {key, val} ->
      {String.downcase(to_string(key)), to_string(val)}
    end)
  end

  defp http_ssl_opts() do
    # Allow a user-specified CA certs to support, for example, HTTPS proxies
    cacert_opt =
      case System.get_env("BUMBLEBEE_CACERTS_PATH") do
        nil -> {:cacerts, :public_key.cacerts_get()}
        file -> {:cacertfile, file}
      end

    # Use secure options, see https://gist.github.com/jonatanklosko/5e20ca84127f6b31bbe3906498e1a1d7
    [
      cacert_opt,
      verify: :verify_peer,
      customize_hostname_check: [
        match_fun: :public_key.pkix_verify_hostname_match_fun(:https)
      ]
    ]
  end

  @doc false
  def start_inets_profile() do
    # Starting an HTTP client profile allows us to scope the httpc
    # configuration options, such as proxy options
    {:ok, _pid} = :inets.start(:httpc, profile: :bumblebee)
    set_proxy_options()
  end

  @doc false
  def stop_inets_profile() do
    :inets.stop(:httpc, :bumblebee)
  end

  defp set_proxy_options() do
    http_proxy = System.get_env("HTTP_PROXY") || System.get_env("http_proxy")
    https_proxy = System.get_env("HTTPS_PROXY") || System.get_env("https_proxy")

    no_proxy =
      if no_proxy = System.get_env("NO_PROXY") || System.get_env("no_proxy") do
        no_proxy
        |> String.split(",")
        |> Enum.map(&String.to_charlist/1)
      else
        []
      end

    set_proxy_option(:proxy, http_proxy, no_proxy)
    set_proxy_option(:https_proxy, https_proxy, no_proxy)
  end

  defp set_proxy_option(proxy_scheme, proxy, no_proxy) do
    uri = URI.parse(proxy || "")

    if uri.host && uri.port do
      host = String.to_charlist(uri.host)
      :httpc.set_options([{proxy_scheme, {{host, uri.port}, no_proxy}}], :bumblebee)
    end
  end
end<|MERGE_RESOLUTION|>--- conflicted
+++ resolved
@@ -97,13 +97,8 @@
         download_loop(state)
 
       {:error, error} ->
-<<<<<<< HEAD
-        :httpc.cancel_request(state.request_id)
+        :httpc.cancel_request(state.request_id, :bumblebee)
         {:error, error}
-=======
-        :httpc.cancel_request(state.request_id, :bumblebee)
-        {:error, "failed to write to file, reason: #{:file.format_error(error)}"}
->>>>>>> 957ee594
     end
   end
 
